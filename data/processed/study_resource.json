[
  {
<<<<<<< HEAD
    "text": "Start with CS50 Harvard's Introduction to Computer Science. Watch each lecture weekly, complete problem sets, and use the official notes for revision. Supplement with interactive platforms like Codecademy or freeCodeCamp to practice programming basics in C and Python. https://example.com/exams/cs101",
=======
    "text": "For Introduction to Computer Science, study using: Start with CS50 Harvard's Introduction to Computer Science. Watch each lecture weekly, complete problem sets, and use the official notes for revision. Supplement with interactive platforms like Codecademy or freeCodeCamp to practice programming basics in C and Python.",
>>>>>>> 380c45a2
    "keywords": [
      "Introduction to Computer Science",
      "CS50",
      "Harvard",
<<<<<<< HEAD
=======
      "study material",
>>>>>>> 380c45a2
      "lectures",
      "problem sets",
      "notes",
      "revision",
      "Codecademy",
      "freeCodeCamp",
      "programming basics",
      "C",
      "Python",
<<<<<<< HEAD
      "exam link",
      "study material"
    ]
  },
  {
    "text": "Begin by reading 'Introduction to Algorithms' (CLRS) alongside solving problems on LeetCode. Watch visual tutorials on YouTube (e.g., Abdul Bari’s playlist). Focus weekly on one data structure or algorithm and implement it in code. https://example.com/exams/dsa",
    "keywords": [
      "Data Structures",
      "Algorithms",
      "Introduction to Algorithms",
      "CLRS",
      "LeetCode",
      "tutorials",
      "YouTube",
      "Abdul Bari",
      "implement code",
      "exam link",
      "study material"
    ]
  },
  {
    "text": "Follow the book 'Database System Concepts' by Silberschatz. Start with relational models, then move to SQL queries. Practice with MySQL or PostgreSQL. Use DB diagram tools for ER modeling exercises. https://example.com/exams/db",
=======
      "resources",
      "study guide"
    ]
  },
  {
    "text": "For Data Structures and Algorithms, study using: Begin by reading 'Introduction to Algorithms' (CLRS) alongside solving problems on LeetCode. Watch visual tutorials on YouTube (e.g., Abdul Bari’s playlist). Focus weekly on one data structure or algorithm and implement it in code.",
    "keywords": [
      "Data Structures and Algorithms",
      "Introduction to Algorithms",
      "CLRS",
      "LeetCode",
      "YouTube tutorials",
      "Abdul Bari",
      "data structure",
      "algorithm",
      "implementation",
      "study material",
      "resources",
      "study guide"
    ]
  },
  {
    "text": "For Database Systems, study using: Follow the book 'Database System Concepts' by Silberschatz. Start with relational models, then move to SQL queries. Practice with MySQL or PostgreSQL. Use DB diagram tools for ER modeling exercises.",
>>>>>>> 380c45a2
    "keywords": [
      "Database Systems",
      "Database System Concepts",
      "Silberschatz",
      "relational models",
      "SQL queries",
      "MySQL",
      "PostgreSQL",
      "DB diagram tools",
      "ER modeling",
<<<<<<< HEAD
      "exam link",
      "study material"
    ]
  },
  {
    "text": "Use 'Modern Operating Systems' by Tanenbaum. Study one module per week (e.g., processes, threads, memory). Simulate OS concepts using tools like OS Simulator or writing simple process schedulers in C. https://example.com/exams/os",
=======
      "study material",
      "resources",
      "study guide"
    ]
  },
  {
    "text": "For Operating Systems, study using: Use 'Modern Operating Systems' by Tanenbaum. Study one module per week (e.g., processes, threads, memory). Simulate OS concepts using tools like OS Simulator or writing simple process schedulers in C.",
>>>>>>> 380c45a2
    "keywords": [
      "Operating Systems",
      "Modern Operating Systems",
      "Tanenbaum",
      "processes",
      "threads",
<<<<<<< HEAD
      "memory",
      "OS concepts",
      "simulate",
      "OS Simulator",
      "process schedulers",
      "C",
      "exam link",
      "study material"
    ]
  },
  {
    "text": "Read 'Computer Networking: A Top-Down Approach' by Kurose. Follow with Packet Tracer labs to simulate networking setups. Use NPTEL or Cisco tutorials for hands-on labs. https://example.com/exams/networks",
    "keywords": [
      "Computer Networks",
      "Computer Networking: A Top-Down Approach",
      "Kurose",
      "Packet Tracer",
      "labs",
      "simulate",
      "networking setups",
      "NPTEL",
      "Cisco",
      "tutorials",
      "hands-on labs",
      "exam link",
      "study material"
    ]
  },
  {
    "text": "Start with Sommerville's 'Software Engineering'. Study software development life cycles, UML diagrams, and Agile principles. Practice by managing a small project using tools like Trello and GitHub. https://example.com/exams/se",
=======
      "memory management",
      "OS Simulator",
      "process schedulers",
      "C programming",
      "study material",
      "resources",
      "study guide"
    ]
  },
  {
    "text": "For Computer Networks, study using: Read 'Computer Networking: A Top-Down Approach' by Kurose. Follow with Packet Tracer labs to simulate networking setups. Use NPTEL or Cisco tutorials for hands-on labs.",
    "keywords": [
      "Computer Networks",
      "Computer Networking A Top-Down Approach",
      "Kurose",
      "Packet Tracer",
      "networking simulation",
      "NPTEL",
      "Cisco tutorials",
      "labs",
      "study material",
      "resources",
      "study guide"
    ]
  },
  {
    "text": "For Software Engineering, study using: Start with Sommerville's 'Software Engineering'. Study software development life cycles, UML diagrams, and Agile principles. Practice by managing a small project using tools like Trello and GitHub.",
>>>>>>> 380c45a2
    "keywords": [
      "Software Engineering",
      "Sommerville",
      "software development life cycles",
<<<<<<< HEAD
      "SDLC",
=======
>>>>>>> 380c45a2
      "UML diagrams",
      "Agile principles",
      "project management",
      "Trello",
      "GitHub",
<<<<<<< HEAD
      "exam link",
      "study material"
    ]
  },
  {
    "text": "Begin with HTML/CSS on freeCodeCamp, then move to JavaScript. Practice with simple projects (e.g., portfolio website). Study responsive design using MDN Docs and frameworks like Bootstrap. https://example.com/exams/web",
=======
      "study material",
      "resources",
      "study guide"
    ]
  },
  {
    "text": "For Web Development, study using: Begin with HTML/CSS on freeCodeCamp, then move to JavaScript. Practice with simple projects (e.g., portfolio website). Study responsive design using MDN Docs and frameworks like Bootstrap.",
>>>>>>> 380c45a2
    "keywords": [
      "Web Development",
      "HTML",
      "CSS",
<<<<<<< HEAD
      "JavaScript",
      "freeCodeCamp",
      "projects",
      "portfolio website",
      "responsive design",
      "MDN Docs",
      "Bootstrap",
      "frameworks",
      "exam link",
      "study material"
    ]
  },
  {
    "text": "Follow 'AI: A Modern Approach' for concepts. Take the Stanford AI course online. Focus on search algorithms, logic, and machine learning basics. Apply knowledge by building small AI games or agents. https://example.com/exams/ai",
    "keywords": [
      "Artificial Intelligence",
      "AI",
      "AI: A Modern Approach",
      "Stanford AI course",
      "online course",
=======
      "freeCodeCamp",
      "JavaScript",
      "responsive design",
      "MDN Docs",
      "Bootstrap",
      "portfolio website",
      "study material",
      "resources",
      "study guide"
    ]
  },
  {
    "text": "For Artificial Intelligence, study using: Follow 'AI: A Modern Approach' for concepts. Take the Stanford AI course online. Focus on search algorithms, logic, and machine learning basics. Apply knowledge by building small AI games or agents.",
    "keywords": [
      "Artificial Intelligence",
      "AI A Modern Approach",
      "Stanford AI course",
>>>>>>> 380c45a2
      "search algorithms",
      "logic",
      "machine learning basics",
      "AI games",
      "AI agents",
<<<<<<< HEAD
      "exam link",
      "study material"
    ]
  },
  {
    "text": "Start with Andrew Ng's ML course on Coursera. Practice with scikit-learn on small datasets. Learn concepts like overfitting, bias-variance, and model evaluation using hands-on notebooks. https://example.com/exams/ml",
    "keywords": [
      "Machine Learning",
      "ML",
=======
      "study material",
      "resources",
      "study guide"
    ]
  },
  {
    "text": "For Machine Learning, study using: Start with Andrew Ng's ML course on Coursera. Practice with scikit-learn on small datasets. Learn concepts like overfitting, bias-variance, and model evaluation using hands-on notebooks.",
    "keywords": [
      "Machine Learning",
>>>>>>> 380c45a2
      "Andrew Ng",
      "Coursera",
      "scikit-learn",
      "datasets",
      "overfitting",
      "bias-variance",
      "model evaluation",
      "notebooks",
<<<<<<< HEAD
      "exam link",
      "study material"
    ]
  },
  {
    "text": "Begin with 'Kali Linux Revealed' for penetration testing. Follow up with Cybrary modules on ethical hacking. Practice on platforms like TryHackMe or Hack The Box. Cover encryption and secure protocols. https://example.com/exams/cybersecurity",
=======
      "study material",
      "resources",
      "study guide"
    ]
  },
  {
    "text": "For Cybersecurity, study using: Begin with 'Kali Linux Revealed' for penetration testing. Follow up with Cybrary modules on ethical hacking. Practice on platforms like TryHackMe or Hack The Box. Cover encryption and secure protocols.",
>>>>>>> 380c45a2
    "keywords": [
      "Cybersecurity",
      "Kali Linux Revealed",
      "penetration testing",
      "Cybrary",
      "ethical hacking",
      "TryHackMe",
      "Hack The Box",
      "encryption",
      "secure protocols",
<<<<<<< HEAD
      "exam link",
      "study material"
=======
      "study material",
      "resources",
      "study guide"
>>>>>>> 380c45a2
    ]
  }
]<|MERGE_RESOLUTION|>--- conflicted
+++ resolved
@@ -1,18 +1,11 @@
 [
   {
-<<<<<<< HEAD
-    "text": "Start with CS50 Harvard's Introduction to Computer Science. Watch each lecture weekly, complete problem sets, and use the official notes for revision. Supplement with interactive platforms like Codecademy or freeCodeCamp to practice programming basics in C and Python. https://example.com/exams/cs101",
-=======
     "text": "For Introduction to Computer Science, study using: Start with CS50 Harvard's Introduction to Computer Science. Watch each lecture weekly, complete problem sets, and use the official notes for revision. Supplement with interactive platforms like Codecademy or freeCodeCamp to practice programming basics in C and Python.",
->>>>>>> 380c45a2
     "keywords": [
       "Introduction to Computer Science",
       "CS50",
       "Harvard",
-<<<<<<< HEAD
-=======
       "study material",
->>>>>>> 380c45a2
       "lectures",
       "problem sets",
       "notes",
@@ -22,30 +15,6 @@
       "programming basics",
       "C",
       "Python",
-<<<<<<< HEAD
-      "exam link",
-      "study material"
-    ]
-  },
-  {
-    "text": "Begin by reading 'Introduction to Algorithms' (CLRS) alongside solving problems on LeetCode. Watch visual tutorials on YouTube (e.g., Abdul Bari’s playlist). Focus weekly on one data structure or algorithm and implement it in code. https://example.com/exams/dsa",
-    "keywords": [
-      "Data Structures",
-      "Algorithms",
-      "Introduction to Algorithms",
-      "CLRS",
-      "LeetCode",
-      "tutorials",
-      "YouTube",
-      "Abdul Bari",
-      "implement code",
-      "exam link",
-      "study material"
-    ]
-  },
-  {
-    "text": "Follow the book 'Database System Concepts' by Silberschatz. Start with relational models, then move to SQL queries. Practice with MySQL or PostgreSQL. Use DB diagram tools for ER modeling exercises. https://example.com/exams/db",
-=======
       "resources",
       "study guide"
     ]
@@ -69,7 +38,6 @@
   },
   {
     "text": "For Database Systems, study using: Follow the book 'Database System Concepts' by Silberschatz. Start with relational models, then move to SQL queries. Practice with MySQL or PostgreSQL. Use DB diagram tools for ER modeling exercises.",
->>>>>>> 380c45a2
     "keywords": [
       "Database Systems",
       "Database System Concepts",
@@ -80,14 +48,6 @@
       "PostgreSQL",
       "DB diagram tools",
       "ER modeling",
-<<<<<<< HEAD
-      "exam link",
-      "study material"
-    ]
-  },
-  {
-    "text": "Use 'Modern Operating Systems' by Tanenbaum. Study one module per week (e.g., processes, threads, memory). Simulate OS concepts using tools like OS Simulator or writing simple process schedulers in C. https://example.com/exams/os",
-=======
       "study material",
       "resources",
       "study guide"
@@ -95,45 +55,12 @@
   },
   {
     "text": "For Operating Systems, study using: Use 'Modern Operating Systems' by Tanenbaum. Study one module per week (e.g., processes, threads, memory). Simulate OS concepts using tools like OS Simulator or writing simple process schedulers in C.",
->>>>>>> 380c45a2
     "keywords": [
       "Operating Systems",
       "Modern Operating Systems",
       "Tanenbaum",
       "processes",
       "threads",
-<<<<<<< HEAD
-      "memory",
-      "OS concepts",
-      "simulate",
-      "OS Simulator",
-      "process schedulers",
-      "C",
-      "exam link",
-      "study material"
-    ]
-  },
-  {
-    "text": "Read 'Computer Networking: A Top-Down Approach' by Kurose. Follow with Packet Tracer labs to simulate networking setups. Use NPTEL or Cisco tutorials for hands-on labs. https://example.com/exams/networks",
-    "keywords": [
-      "Computer Networks",
-      "Computer Networking: A Top-Down Approach",
-      "Kurose",
-      "Packet Tracer",
-      "labs",
-      "simulate",
-      "networking setups",
-      "NPTEL",
-      "Cisco",
-      "tutorials",
-      "hands-on labs",
-      "exam link",
-      "study material"
-    ]
-  },
-  {
-    "text": "Start with Sommerville's 'Software Engineering'. Study software development life cycles, UML diagrams, and Agile principles. Practice by managing a small project using tools like Trello and GitHub. https://example.com/exams/se",
-=======
       "memory management",
       "OS Simulator",
       "process schedulers",
@@ -161,28 +88,15 @@
   },
   {
     "text": "For Software Engineering, study using: Start with Sommerville's 'Software Engineering'. Study software development life cycles, UML diagrams, and Agile principles. Practice by managing a small project using tools like Trello and GitHub.",
->>>>>>> 380c45a2
     "keywords": [
       "Software Engineering",
       "Sommerville",
       "software development life cycles",
-<<<<<<< HEAD
-      "SDLC",
-=======
->>>>>>> 380c45a2
       "UML diagrams",
       "Agile principles",
       "project management",
       "Trello",
       "GitHub",
-<<<<<<< HEAD
-      "exam link",
-      "study material"
-    ]
-  },
-  {
-    "text": "Begin with HTML/CSS on freeCodeCamp, then move to JavaScript. Practice with simple projects (e.g., portfolio website). Study responsive design using MDN Docs and frameworks like Bootstrap. https://example.com/exams/web",
-=======
       "study material",
       "resources",
       "study guide"
@@ -190,33 +104,10 @@
   },
   {
     "text": "For Web Development, study using: Begin with HTML/CSS on freeCodeCamp, then move to JavaScript. Practice with simple projects (e.g., portfolio website). Study responsive design using MDN Docs and frameworks like Bootstrap.",
->>>>>>> 380c45a2
     "keywords": [
       "Web Development",
       "HTML",
       "CSS",
-<<<<<<< HEAD
-      "JavaScript",
-      "freeCodeCamp",
-      "projects",
-      "portfolio website",
-      "responsive design",
-      "MDN Docs",
-      "Bootstrap",
-      "frameworks",
-      "exam link",
-      "study material"
-    ]
-  },
-  {
-    "text": "Follow 'AI: A Modern Approach' for concepts. Take the Stanford AI course online. Focus on search algorithms, logic, and machine learning basics. Apply knowledge by building small AI games or agents. https://example.com/exams/ai",
-    "keywords": [
-      "Artificial Intelligence",
-      "AI",
-      "AI: A Modern Approach",
-      "Stanford AI course",
-      "online course",
-=======
       "freeCodeCamp",
       "JavaScript",
       "responsive design",
@@ -234,23 +125,11 @@
       "Artificial Intelligence",
       "AI A Modern Approach",
       "Stanford AI course",
->>>>>>> 380c45a2
       "search algorithms",
       "logic",
       "machine learning basics",
       "AI games",
       "AI agents",
-<<<<<<< HEAD
-      "exam link",
-      "study material"
-    ]
-  },
-  {
-    "text": "Start with Andrew Ng's ML course on Coursera. Practice with scikit-learn on small datasets. Learn concepts like overfitting, bias-variance, and model evaluation using hands-on notebooks. https://example.com/exams/ml",
-    "keywords": [
-      "Machine Learning",
-      "ML",
-=======
       "study material",
       "resources",
       "study guide"
@@ -260,7 +139,6 @@
     "text": "For Machine Learning, study using: Start with Andrew Ng's ML course on Coursera. Practice with scikit-learn on small datasets. Learn concepts like overfitting, bias-variance, and model evaluation using hands-on notebooks.",
     "keywords": [
       "Machine Learning",
->>>>>>> 380c45a2
       "Andrew Ng",
       "Coursera",
       "scikit-learn",
@@ -269,14 +147,6 @@
       "bias-variance",
       "model evaluation",
       "notebooks",
-<<<<<<< HEAD
-      "exam link",
-      "study material"
-    ]
-  },
-  {
-    "text": "Begin with 'Kali Linux Revealed' for penetration testing. Follow up with Cybrary modules on ethical hacking. Practice on platforms like TryHackMe or Hack The Box. Cover encryption and secure protocols. https://example.com/exams/cybersecurity",
-=======
       "study material",
       "resources",
       "study guide"
@@ -284,7 +154,6 @@
   },
   {
     "text": "For Cybersecurity, study using: Begin with 'Kali Linux Revealed' for penetration testing. Follow up with Cybrary modules on ethical hacking. Practice on platforms like TryHackMe or Hack The Box. Cover encryption and secure protocols.",
->>>>>>> 380c45a2
     "keywords": [
       "Cybersecurity",
       "Kali Linux Revealed",
@@ -295,14 +164,9 @@
       "Hack The Box",
       "encryption",
       "secure protocols",
-<<<<<<< HEAD
-      "exam link",
-      "study material"
-=======
       "study material",
       "resources",
       "study guide"
->>>>>>> 380c45a2
     ]
   }
 ]